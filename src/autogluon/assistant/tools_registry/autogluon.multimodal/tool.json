--- conflicted
+++ resolved
@@ -1,22 +1,10 @@
 {
   "name": "autogluon.multimodal",
-<<<<<<< HEAD
-  "version": "1.2.0",
-  "description": "AutoGluon Multimodal excels at multimodal classification, regression, document classification, and semantic segmentation tasks. The framework is not optimized for pure tabular data processing and DOES NOT support generative tasks (image generation, text generation, etc.) or audio-related tasks. It also doesn't handle object detection.",
-  "features": [
-  ],
-  "requirements": [],
-  "prompt_template": [
-    "time_limit: 1800 (seconds)",
-    "presets: medium_quality",
-    "tuning_data: only use validation if there is a validation dataset.",
-=======
   "version": "1.4.1.dev",
   "description": "AutoGluon Multimodal excels at multimodal classification, regression, document classification, and semantic segmentation tasks. The framework is not optimized for pure tabular data processing and DOES NOT support generative tasks (image generation, text generation, etc.) or audio-related tasks. It also doesn't handle object detection.",
   "requirements": [],
   "prompt_template": [
     "DO NOT create validation dataset from training data. Validation score is provided during the training process.",
->>>>>>> e25b314f
     "Hyperparameter tuning is unnecessary because the presets is already configured.",
     "The usage of document prediction is different from image prediction.",
     "Check data path carefully when encounter ValueError: No model is available for this dataset.",
