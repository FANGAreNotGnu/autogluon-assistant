--- conflicted
+++ resolved
@@ -1,13 +1,5 @@
 {
   "tools": {
-<<<<<<< HEAD
-    "autogluon.timeseries": {
-      "path": "autogluon.timeseries",
-      "version": "1.2.0",
-      "description": "AutoGluon TimeSeries automates forecasting model training for time series data, supporting both univariate and multivariate predictions."
-    },
-=======
->>>>>>> e25b314f
     "FlagEmbedding": {
       "path": "FlagEmbedding",
       "version": "1.3.4",
