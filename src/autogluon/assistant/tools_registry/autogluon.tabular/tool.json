{
  "name": "autogluon.tabular",
  "version": "1.4.1.dev",
  "description": "AutoGluon Tabular automates ML model training for tabular data, excelling at numerical and categorical data processing. It doesn't support NLP or image-based tasks.",
  "requirements": [],
  "prompt_template": [
<<<<<<< HEAD
    "time_limit: 1800 (seconds)",
    "presets: medium_quality",
    "tuning_data: only use validation if there is a validation dataset.",
=======
    "DO NOT create validation dataset from training data. Validation score is provided during the training process.",
>>>>>>> e25b314f
    "AutoGluon Tabular requires converting multiple label columns into either a single combined label for mutually exclusive cases or training separate predictors for each label in non-exclusive scenarios."
  ]
}<|MERGE_RESOLUTION|>--- conflicted
+++ resolved
@@ -4,13 +4,7 @@
   "description": "AutoGluon Tabular automates ML model training for tabular data, excelling at numerical and categorical data processing. It doesn't support NLP or image-based tasks.",
   "requirements": [],
   "prompt_template": [
-<<<<<<< HEAD
-    "time_limit: 1800 (seconds)",
-    "presets: medium_quality",
-    "tuning_data: only use validation if there is a validation dataset.",
-=======
     "DO NOT create validation dataset from training data. Validation score is provided during the training process.",
->>>>>>> e25b314f
     "AutoGluon Tabular requires converting multiple label columns into either a single combined label for mutually exclusive cases or training separate predictors for each label in non-exclusive scenarios."
   ]
 }