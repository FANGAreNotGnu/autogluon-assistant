--- conflicted
+++ resolved
@@ -1,10 +1,6 @@
 {
   "name": "autogluon.tabular",
-<<<<<<< HEAD
-  "version": "1.4.0.dev",
-=======
   "version": "1.4.1.dev",
->>>>>>> 938cc9e5
   "description": "AutoGluon Tabular automates ML model training for tabular data, excelling at numerical and categorical data processing. It doesn't support NLP or image-based tasks.",
   "requirements": [],
   "prompt_template": [
