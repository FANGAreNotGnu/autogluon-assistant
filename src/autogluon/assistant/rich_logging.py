--- conflicted
+++ resolved
@@ -102,25 +102,6 @@
     )
 
 
-<<<<<<< HEAD
-def attach_file_logger(output_dir: Path):
-    """
-    Create a logs.txt file under output_dir to record all logs at DEBUG level and above.
-    """
-    log_path = output_dir / "debugging_logs.txt"
-    output_dir.mkdir(parents=True, exist_ok=True)
-
-    fh = logging.FileHandler(str(log_path), mode="w", encoding="utf-8")
-    fh.setLevel(logging.DEBUG)
-
-    fmt = logging.Formatter(
-        "%(asctime)s %(levelname)-8s [%(name)s] %(message)s",
-        datefmt="%Y-%m-%d %H:%M:%S",
-    )
-    fh.setFormatter(fmt)
-
-    logging.getLogger().addHandler(fh)
-=======
 def configure_logging(verbosity: int, output_dir: Path = None) -> None:
     match verbosity:
         case 0:
@@ -143,5 +124,4 @@
         if hasattr(handler, "name") and handler.name == CONSOLE_HANDLER:
             console_handler_level = handler.level
 
-    return console_handler_level > DETAIL_LEVEL
->>>>>>> f0daa38d
+    return console_handler_level > DETAIL_LEVEL