--- conflicted
+++ resolved
@@ -58,13 +58,8 @@
     -i "$TRAINING_PATH" \
     -o "$OUTPUT_DIR" \
     -n 5 \
-<<<<<<< HEAD
-    -v 4 \
-    -u "complete the task in 10 minutes" \
-    2>&1 | tee "${OUTPUT_DIR}/maab_logs.txt"
-=======
-    -v 1
->>>>>>> f0daa38d
+    -v 1 \
+    -u "complete the task in 10 minutes"
 
 # Check if the process was successful
 if [ $? -ne 0 ]; then
