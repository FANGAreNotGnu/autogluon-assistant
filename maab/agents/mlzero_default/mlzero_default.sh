#!/bin/bash

# Function to display usage information
usage() {
    echo "Usage: $0 -training_path <path_to_training_data> -output_dir <path_to_output_folder> [-env <conda_environment>]"
    echo "Options:"
    echo "  -training_path  Path to the training data"
    echo "  -output_dir     Path to output directory"
    echo "  -env            Conda environment name (default: mlzero)"
    exit 1
}

# Default values
CONDA_ENV="mlzero"

# Parse command line arguments
while [[ $# -gt 0 ]]; do
    key="$1"
    case $key in
        -training_path)
            TRAINING_PATH="$2"
            shift
            shift
            ;;
        -output_dir)
            OUTPUT_DIR="$2"
            shift
            shift
            ;;
        -env)
            CONDA_ENV="$2"
            shift
            shift
            ;;
        *)
            usage
            ;;
    esac
done

# Check if required arguments are provided
if [ -z "$TRAINING_PATH" ] || [ -z "$OUTPUT_DIR" ]; then
    usage
fi

# Extract the dataset name from the training path
DATASET_NAME=$(basename $(dirname "$TRAINING_PATH"))

# Activate conda environment
eval "$(conda shell.bash hook)"
if ! conda activate "$CONDA_ENV"; then
    echo "Failed to activate conda environment '$CONDA_ENV'"
    exit 1
fi

# Run the agent with integrated code generation and execution
mlzero \
    -i "$TRAINING_PATH" \
    -o "$OUTPUT_DIR" \
    -n 5 \
<<<<<<< HEAD
    -v 7 \
    -u "complete the task in one hour" \
    2>&1 | tee "${OUTPUT_DIR}/log.txt"
=======
    -v 1 \
    2>&1 | tee "${OUTPUT_DIR}/maab_logs.txt"
>>>>>>> 99f11eec

# Check if the process was successful
if [ $? -ne 0 ]; then
    echo "Error: Code generation and execution failed. Please check ${OUTPUT_DIR}/log.txt for details."
    conda deactivate
    exit 1
fi

echo "Process completed successfully!"
conda deactivate
echo "Results saved under ${OUTPUT_DIR}"<|MERGE_RESOLUTION|>--- conflicted
+++ resolved
@@ -58,14 +58,9 @@
     -i "$TRAINING_PATH" \
     -o "$OUTPUT_DIR" \
     -n 5 \
-<<<<<<< HEAD
-    -v 7 \
+    -v 1 \
     -u "complete the task in one hour" \
-    2>&1 | tee "${OUTPUT_DIR}/log.txt"
-=======
-    -v 1 \
     2>&1 | tee "${OUTPUT_DIR}/maab_logs.txt"
->>>>>>> 99f11eec
 
 # Check if the process was successful
 if [ $? -ne 0 ]; then
