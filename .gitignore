# MLZero Specific
maab/datasets/
runs/
maab/runs/
<<<<<<< HEAD
temp/
=======
/maab/
>>>>>>> 7a6838f5

# OS specific
*.DS_Store

# Project specific
.aim/
AutogluonModels/
data/
user_data/
sample_dataset/
results/
cookies.json
cdk.out/
.metaflow
*.feather
.langchain.db
output_*.csv
runs/

# MCP specific
.flask.pid
.mcp.pid
mcp_output/
mcp/__pycache__/
mcp/examples/credentials_template.txt
mcp/examples/example_config.yaml
mcp/*.pyc

# IDE specific
.vscode/

# Byte-compiled / optimized / DLL files
__pycache__/
*.py[cod]
*$py.class

# C extensions
*.so

# Distribution / packaging
.Python
build/
develop-eggs/
dist/
downloads/
eggs/
.eggs/
lib/
lib64/
parts/
sdist/
var/
wheels/
share/python-wheels/
*.egg-info/
.installed.cfg
*.egg
MANIFEST

# PyInstaller
#  Usually these files are written by a python script from a template
#  before PyInstaller builds the exe, so as to inject date/other infos into it.
*.manifest
*.spec

# Installer logs
pip-log.txt
pip-delete-this-directory.txt

# Unit test / coverage reports
htmlcov/
.tox/
.nox/
.coverage
.coverage.*
.cache
nosetests.xml
coverage.xml
*.cover
*.py,cover
.hypothesis/
.pytest_cache/
cover/

# Translations
*.mo
*.pot

# Django stuff:
*.log
local_settings.py
db.sqlite3
db.sqlite3-journal

# Flask stuff:
instance/
.webassets-cache

# Scrapy stuff:
.scrapy

# Sphinx documentation
docs/_build/

# PyBuilder
.pybuilder/
target/

# Jupyter Notebook
.ipynb_checkpoints

# IPython
profile_default/
ipython_config.py

# pyenv
#   For a library or package, you might want to ignore these files since the code is
#   intended to run in multiple environments; otherwise, check them in:
# .python-version

# pipenv
#   According to pypa/pipenv#598, it is recommended to include Pipfile.lock in version control.
#   However, in case of collaboration, if having platform-specific dependencies or dependencies
#   having no cross-platform support, pipenv may install dependencies that don't work, or not
#   install all needed dependencies.
#Pipfile.lock

# poetry
#   Similar to Pipfile.lock, it is generally recommended to include poetry.lock in version control.
#   This is especially recommended for binary packages to ensure reproducibility, and is more
#   commonly ignored for libraries.
#   https://python-poetry.org/docs/basic-usage/#commit-your-poetrylock-file-to-version-control
#poetry.lock

# pdm
#   Similar to Pipfile.lock, it is generally recommended to include pdm.lock in version control.
#pdm.lock
#   pdm stores project-wide configurations in .pdm.toml, but it is recommended to not include it
#   in version control.
#   https://pdm.fming.dev/#use-with-ide
.pdm.toml

# PEP 582; used by e.g. github.com/David-OConnor/pyflow and github.com/pdm-project/pdm
__pypackages__/

# Celery stuff
celerybeat-schedule
celerybeat.pid

# SageMath parsed files
*.sage.py

# Environments
.env
.venv
env/
venv/
ENV/
env.bak/
venv.bak/

# Spyder project settings
.spyderproject
.spyproject

# Rope project settings
.ropeproject

# mkdocs documentation
/site

# mypy
.mypy_cache/
.dmypy.json
dmypy.json

# ruff
.ruff_cache

# Pyre type checker
.pyre/

# pytype static type analyzer
.pytype/

# Cython debug symbols
cython_debug/

# PyCharm
#  JetBrains specific template is maintained in a separate JetBrains.gitignore that can
#  be found at https://github.com/github/gitignore/blob/main/Global/JetBrains.gitignore
#  and can be added to the global gitignore or merged into this file.  For a more nuclear
#  option (not recommended) you can uncomment the following to ignore the entire idea folder.
.idea/
# AutoGluon Assistant output files
aga-output-*.csv

# ignore the MLAgent output folder
output/

# OS specific
*.DS_Store

src/autogluon/mcp/server/.flask.pid
src/autogluon/mcp/server/.mcp.pid
src/autogluon/mcp/server/test_output/
src/autogluon/mcp/server/test_data/
src/autogluon/mcp/server/nohup.out
src/autogluon/mcp/**/uploads/
src/autogluon/mcp/**/mlzero-*/

# Credentials
*.credentials
*.creds
credentials.txt
aws_credentials.txt

.claude<|MERGE_RESOLUTION|>--- conflicted
+++ resolved
@@ -2,11 +2,7 @@
 maab/datasets/
 runs/
 maab/runs/
-<<<<<<< HEAD
 temp/
-=======
-/maab/
->>>>>>> 7a6838f5
 
 # OS specific
 *.DS_Store
